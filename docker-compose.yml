--- conflicted
+++ resolved
@@ -28,8 +28,4 @@
       - ./tests/data/embeddings/:/data/embeddings/
       - ./tests/data/models/:/data/models/
     # Use 0.0.0.0 to explicitly set the host ip for the service on the container. https://pythonspeed.com/articles/docker-connection-refused/
-<<<<<<< HEAD
-    command: config/khoj_docker.yml --host="0.0.0.0" --port=8000 -vv
-=======
-    command: --no-gui --host="0.0.0.0" --port=8000 -c=config/khoj_docker.yml -vv
->>>>>>> 240901e0
+    command: --no-gui -c=config/khoj_docker.yml --host="0.0.0.0" --port=8000 -vv