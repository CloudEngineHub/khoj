--- conflicted
+++ resolved
@@ -5,25 +5,15 @@
 import math
 import os
 import time
-<<<<<<< HEAD
-import logging
-import json
-from typing import Annotated, List, Optional, Union, Any
+from typing import Any, Dict, List, Optional, Union
 import uuid
 
 # External Packages
-from fastapi import APIRouter, Depends, HTTPException, Request, UploadFile, File
-import openai
-=======
-from typing import Any, Dict, List, Optional, Union
-
 from asgiref.sync import sync_to_async
-
-# External Packages
-from fastapi import APIRouter, Depends, Header, HTTPException, Request
+from fastapi import APIRouter, Depends, File, Header, HTTPException, Request, UploadFile
 from fastapi.requests import Request
 from fastapi.responses import Response, StreamingResponse
->>>>>>> e0a59cff
+import openai
 from starlette.authentication import requires
 
 # Internal Packages
