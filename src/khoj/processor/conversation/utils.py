import base64
import json
import logging
import math
import mimetypes
import os
import queue
import uuid
from dataclasses import dataclass
from datetime import datetime
from enum import Enum
from io import BytesIO
from time import perf_counter
from typing import Any, Callable, Dict, List, Optional

import PIL.Image
import requests
import tiktoken
import yaml
from git import Repo
from langchain.schema import ChatMessage
from llama_cpp.llama import Llama
from transformers import AutoTokenizer

from khoj.database.adapters import ConversationAdapters, ais_user_subscribed
from khoj.database.models import ChatModelOptions, ClientApplication, KhojUser
from khoj.processor.conversation import prompts
from khoj.processor.conversation.offline.utils import download_model, infer_max_tokens
from khoj.search_filter.base_filter import BaseFilter
from khoj.search_filter.date_filter import DateFilter
from khoj.search_filter.file_filter import FileFilter
from khoj.search_filter.word_filter import WordFilter
from khoj.utils import state
from khoj.utils.helpers import (
    ConversationCommand,
    in_debug_mode,
    is_none_or_empty,
    merge_dicts,
)

logger = logging.getLogger(__name__)
model_to_prompt_size = {
    # OpenAI Models
    "gpt-3.5-turbo": 12000,
    "gpt-4-turbo-preview": 20000,
    "gpt-4o": 20000,
    "gpt-4o-mini": 20000,
    "o1-preview": 20000,
    "o1-mini": 20000,
    # Google Models
    "gemini-1.5-flash": 20000,
    "gemini-1.5-pro": 20000,
    # Anthropic Models
    "claude-3-5-sonnet-20240620": 20000,
    "claude-3-opus-20240229": 20000,
    # Offline Models
    "TheBloke/Mistral-7B-Instruct-v0.2-GGUF": 3500,
    "NousResearch/Hermes-2-Pro-Mistral-7B-GGUF": 3500,
    "bartowski/Meta-Llama-3.1-8B-Instruct-GGUF": 20000,
}
model_to_tokenizer: Dict[str, str] = {}


class ThreadedGenerator:
    def __init__(self, compiled_references, online_results, completion_func=None):
        self.queue = queue.Queue()
        self.compiled_references = compiled_references
        self.online_results = online_results
        self.completion_func = completion_func
        self.response = ""
        self.start_time = perf_counter()

    def __iter__(self):
        return self

    def __next__(self):
        item = self.queue.get()
        if item is StopIteration:
            time_to_response = perf_counter() - self.start_time
            logger.info(f"Chat streaming took: {time_to_response:.3f} seconds")
            if self.completion_func:
                # The completion func effectively acts as a callback.
                # It adds the aggregated response to the conversation history.
                self.completion_func(chat_response=self.response)
            raise StopIteration
        return item

    def send(self, data):
        if self.response == "":
            time_to_first_response = perf_counter() - self.start_time
            logger.info(f"First response took: {time_to_first_response:.3f} seconds")

        self.response += data
        self.queue.put(data)

    def close(self):
        self.queue.put(StopIteration)


class InformationCollectionIteration:
    def __init__(
        self,
        tool: str,
        query: str,
        context: list = None,
        onlineContext: dict = None,
        codeContext: dict = None,
        summarizedResult: str = None,
    ):
        self.tool = tool
        self.query = query
        self.context = context
        self.onlineContext = onlineContext
        self.codeContext = codeContext
        self.summarizedResult = summarizedResult


def construct_iteration_history(
    previous_iterations: List[InformationCollectionIteration], previous_iteration_prompt: str
) -> str:
    previous_iterations_history = ""
    for idx, iteration in enumerate(previous_iterations):
        iteration_data = previous_iteration_prompt.format(
            tool=iteration.tool,
            query=iteration.query,
            result=iteration.summarizedResult,
            index=idx + 1,
        )

        previous_iterations_history += iteration_data
    return previous_iterations_history


def construct_chat_history(conversation_history: dict, n: int = 4, agent_name="AI") -> str:
    chat_history = ""
    for chat in conversation_history.get("chat", [])[-n:]:
        if chat["by"] == "khoj" and chat["intent"].get("type") in ["remember", "reminder", "summarize"]:
            chat_history += f"User: {chat['intent']['query']}\n"
<<<<<<< HEAD

            if chat["intent"].get("inferred-queries"):
                chat_history += f'Khoj: {{"queries": {chat["intent"].get("inferred-queries")}}}\n'

            chat_history += f"{agent_name}: {chat['message']}\n\n"
=======
            chat_history += f"{agent_name}: {chat['message']}\n"
>>>>>>> 22f3ed3f
        elif chat["by"] == "khoj" and ("text-to-image" in chat["intent"].get("type")):
            chat_history += f"User: {chat['intent']['query']}\n"
            chat_history += f"{agent_name}: [generated image redacted for space]\n"
        elif chat["by"] == "khoj" and ("excalidraw" in chat["intent"].get("type")):
            chat_history += f"User: {chat['intent']['query']}\n"
            chat_history += f"{agent_name}: {chat['intent']['inferred-queries'][0]}\n"
    return chat_history


def construct_tool_chat_history(
    previous_iterations: List[InformationCollectionIteration], tool: ConversationCommand = None
) -> Dict[str, list]:
    chat_history: list = []
    inferred_query_extractor: Callable[[InformationCollectionIteration], List[str]] = lambda x: []
    if tool == ConversationCommand.Notes:
        inferred_query_extractor = (
            lambda iteration: [c["query"] for c in iteration.context] if iteration.context else []
        )
    elif tool == ConversationCommand.Online:
        inferred_query_extractor = (
            lambda iteration: list(iteration.onlineContext.keys()) if iteration.onlineContext else []
        )
    elif tool == ConversationCommand.Code:
        inferred_query_extractor = lambda iteration: list(iteration.codeContext.keys()) if iteration.codeContext else []
    for iteration in previous_iterations:
        chat_history += [
            {
                "by": "you",
                "message": iteration.query,
            },
            {
                "by": "khoj",
                "intent": {
                    "type": "remember",
                    "inferred-queries": inferred_query_extractor(iteration),
                    "query": iteration.query,
                },
                "message": iteration.summarizedResult,
            },
        ]

    return {"chat": chat_history}


class ChatEvent(Enum):
    START_LLM_RESPONSE = "start_llm_response"
    END_LLM_RESPONSE = "end_llm_response"
    MESSAGE = "message"
    REFERENCES = "references"
    STATUS = "status"
<<<<<<< HEAD
    METADATA = "metadata"
=======
>>>>>>> 22f3ed3f


def message_to_log(
    user_message,
    chat_response,
    user_message_metadata={},
    khoj_message_metadata={},
    conversation_log=[],
    train_of_thought=[],
):
    """Create json logs from messages, metadata for conversation log"""
    default_khoj_message_metadata = {
        "intent": {"type": "remember", "memory-type": "notes", "query": user_message},
        "trigger-emotion": "calm",
    }
    khoj_response_time = datetime.now().strftime("%Y-%m-%d %H:%M:%S")

    # Create json log from Human's message
    human_log = merge_dicts({"message": user_message, "by": "you"}, user_message_metadata)

    # Create json log from GPT's response
    khoj_log = merge_dicts(khoj_message_metadata, default_khoj_message_metadata)
    khoj_log = merge_dicts({"message": chat_response, "by": "khoj", "created": khoj_response_time}, khoj_log)

    conversation_log.extend([human_log, khoj_log])
    return conversation_log


def save_to_conversation_log(
    q: str,
    chat_response: str,
    user: KhojUser,
    meta_log: Dict,
    user_message_time: str = None,
    compiled_references: List[Dict[str, Any]] = [],
    online_results: Dict[str, Any] = {},
    code_results: Dict[str, Any] = {},
    inferred_queries: List[str] = [],
    intent_type: str = "remember",
    client_application: ClientApplication = None,
    conversation_id: str = None,
    automation_id: str = None,
    query_images: List[str] = None,
    tracer: Dict[str, Any] = {},
    train_of_thought: List[Any] = [],
):
    user_message_time = user_message_time or datetime.now().strftime("%Y-%m-%d %H:%M:%S")
    turn_id = tracer.get("mid") or str(uuid.uuid4())
    updated_conversation = message_to_log(
        user_message=q,
        chat_response=chat_response,
        user_message_metadata={
            "created": user_message_time,
            "images": query_images,
            "turnId": turn_id,
        },
        khoj_message_metadata={
            "context": compiled_references,
            "intent": {"inferred-queries": inferred_queries, "type": intent_type},
            "onlineContext": online_results,
            "codeContext": code_results,
            "automationId": automation_id,
            "trainOfThought": train_of_thought,
<<<<<<< HEAD
            "turnId": turn_id,
=======
>>>>>>> 22f3ed3f
        },
        conversation_log=meta_log.get("chat", []),
        train_of_thought=train_of_thought,
    )
    ConversationAdapters.save_conversation(
        user,
        {"chat": updated_conversation},
        client_application=client_application,
        conversation_id=conversation_id,
        user_message=q,
    )

    if in_debug_mode() or state.verbose > 1:
        merge_message_into_conversation_trace(q, chat_response, tracer)

    logger.info(
        f"""
Saved Conversation Turn
You ({user.username}): "{q}"

Khoj: "{inferred_queries if ("text-to-image" in intent_type) else chat_response}"
""".strip()
    )


def construct_structured_message(message: str, images: list[str], model_type: str, vision_enabled: bool):
    """
    Format messages into appropriate multimedia format for supported chat model types
    """
    if not images or not vision_enabled:
        return message

    if model_type in [
        ChatModelOptions.ModelType.OPENAI,
        ChatModelOptions.ModelType.GOOGLE,
        ChatModelOptions.ModelType.ANTHROPIC,
    ]:
        return [
            {"type": "text", "text": message},
            *[{"type": "image_url", "image_url": {"url": image}} for image in images],
        ]
    return message


def generate_chatml_messages_with_context(
    user_message,
    system_message=None,
    conversation_log={},
    model_name="gpt-4o-mini",
    loaded_model: Optional[Llama] = None,
    max_prompt_size=None,
    tokenizer_name=None,
    query_images=None,
    vision_enabled=False,
    model_type="",
    context_message="",
):
    """Generate chat messages with appropriate context from previous conversation to send to the chat model"""
    # Set max prompt size from user config or based on pre-configured for model and machine specs
    if not max_prompt_size:
        if loaded_model:
            max_prompt_size = infer_max_tokens(loaded_model.n_ctx(), model_to_prompt_size.get(model_name, math.inf))
        else:
            max_prompt_size = model_to_prompt_size.get(model_name, 10000)

    # Scale lookback turns proportional to max prompt size supported by model
    lookback_turns = max_prompt_size // 750

    # Extract Chat History for Context
    chatml_messages: List[ChatMessage] = []
    for chat in conversation_log.get("chat", []):
        message_context = ""
        if chat["by"] == "khoj" and "excalidraw" in chat["intent"].get("type", ""):
            message_context += chat.get("intent").get("inferred-queries")[0]
        if not is_none_or_empty(chat.get("context")):
            references = "\n\n".join(
                {f"# File: {item['file']}\n## {item['compiled']}\n" for item in chat.get("context") or []}
            )
            message_context += f"{prompts.notes_conversation.format(references=references)}\n\n"
        if not is_none_or_empty(chat.get("onlineContext")):
            message_context += f"{prompts.online_search_conversation.format(online_results=chat.get('onlineContext'))}"
        if not is_none_or_empty(message_context):
            reconstructed_context_message = ChatMessage(content=message_context, role="user")
            chatml_messages.insert(0, reconstructed_context_message)

        role = "user" if chat["by"] == "you" else "assistant"
        message_content = construct_structured_message(chat["message"], chat.get("images"), model_type, vision_enabled)

        reconstructed_message = ChatMessage(content=message_content, role=role)
        chatml_messages.insert(0, reconstructed_message)

        if len(chatml_messages) >= 3 * lookback_turns:
            break

    messages = []
    if not is_none_or_empty(user_message):
        messages.append(
            ChatMessage(
                content=construct_structured_message(user_message, query_images, model_type, vision_enabled),
                role="user",
            )
        )
    if not is_none_or_empty(context_message):
        messages.append(ChatMessage(content=context_message, role="user"))
    if len(chatml_messages) > 0:
        messages += chatml_messages
    if not is_none_or_empty(system_message):
        messages.append(ChatMessage(content=system_message, role="system"))

    # Truncate oldest messages from conversation history until under max supported prompt size by model
    messages = truncate_messages(messages, max_prompt_size, model_name, loaded_model, tokenizer_name)

    # Return message in chronological order
    return messages[::-1]


def truncate_messages(
    messages: list[ChatMessage],
    max_prompt_size: int,
    model_name: str,
    loaded_model: Optional[Llama] = None,
    tokenizer_name=None,
) -> list[ChatMessage]:
    """Truncate messages to fit within max prompt size supported by model"""
    default_tokenizer = "gpt-4o"

    try:
        if loaded_model:
            encoder = loaded_model.tokenizer()
        elif model_name.startswith("gpt-") or model_name.startswith("o1"):
            # as tiktoken doesn't recognize o1 model series yet
            encoder = tiktoken.encoding_for_model("gpt-4o" if model_name.startswith("o1") else model_name)
        elif tokenizer_name:
            if tokenizer_name in state.pretrained_tokenizers:
                encoder = state.pretrained_tokenizers[tokenizer_name]
            else:
                encoder = AutoTokenizer.from_pretrained(tokenizer_name)
                state.pretrained_tokenizers[tokenizer_name] = encoder
        else:
            encoder = download_model(model_name).tokenizer()
    except:
        encoder = tiktoken.encoding_for_model(default_tokenizer)
        logger.debug(
            f"Fallback to default chat model tokenizer: {default_tokenizer}.\nConfigure tokenizer for model: {model_name} in Khoj settings to improve context stuffing."
        )

    # Extract system message from messages
    system_message = None
    for idx, message in enumerate(messages):
        if message.role == "system":
            system_message = messages.pop(idx)
            break

    # TODO: Handle truncation of multi-part message.content, i.e when message.content is a list[dict] rather than a string
    system_message_tokens = (
        len(encoder.encode(system_message.content)) if system_message and type(system_message.content) == str else 0
    )

    tokens = sum([len(encoder.encode(message.content)) for message in messages if type(message.content) == str])

    # Drop older messages until under max supported prompt size by model
    # Reserves 4 tokens to demarcate each message (e.g <|im_start|>user, <|im_end|>, <|endoftext|> etc.)
    while (tokens + system_message_tokens + 4 * len(messages)) > max_prompt_size and len(messages) > 1:
        messages.pop()
        tokens = sum([len(encoder.encode(message.content)) for message in messages if type(message.content) == str])

    # Truncate current message if still over max supported prompt size by model
    if (tokens + system_message_tokens) > max_prompt_size:
        current_message = "\n".join(messages[0].content.split("\n")[:-1]) if type(messages[0].content) == str else ""
        original_question = "\n".join(messages[0].content.split("\n")[-1:]) if type(messages[0].content) == str else ""
        original_question = f"\n{original_question}"
        original_question_tokens = len(encoder.encode(original_question))
        remaining_tokens = max_prompt_size - system_message_tokens
        if remaining_tokens > original_question_tokens:
            remaining_tokens -= original_question_tokens
            truncated_message = encoder.decode(encoder.encode(current_message)[:remaining_tokens]).strip()
            messages = [ChatMessage(content=truncated_message + original_question, role=messages[0].role)]
        else:
            truncated_message = encoder.decode(encoder.encode(original_question)[:remaining_tokens]).strip()
            messages = [ChatMessage(content=truncated_message, role=messages[0].role)]
        logger.debug(
            f"Truncate current message to fit within max prompt size of {max_prompt_size} supported by {model_name} model:\n {truncated_message}"
        )

    if system_message:
        # Default system message role is system.
        # Fallback to system message role of user for models that do not support this role like gemma-2 and openai's o1 model series.
        system_message.role = "user" if "gemma-2" in model_name or model_name.startswith("o1") else "system"
    return messages + [system_message] if system_message else messages


def reciprocal_conversation_to_chatml(message_pair):
    """Convert a single back and forth between user and assistant to chatml format"""
    return [ChatMessage(content=message, role=role) for message, role in zip(message_pair, ["user", "assistant"])]


def clean_json(response: str):
    """Remove any markdown json codeblock and newline formatting if present. Useful for non schema enforceable models"""
    return response.strip().replace("\n", "").removeprefix("```json").removesuffix("```")


<<<<<<< HEAD
=======
def clean_code_python(code: str):
    """Remove any markdown codeblock and newline formatting if present. Useful for non schema enforceable models"""
    return code.strip().removeprefix("```python").removesuffix("```")


>>>>>>> 22f3ed3f
def defilter_query(query: str):
    """Remove any query filters in query"""
    defiltered_query = query
    filters: List[BaseFilter] = [WordFilter(), FileFilter(), DateFilter()]
    for filter in filters:
        defiltered_query = filter.defilter(defiltered_query)
    return defiltered_query


@dataclass
class ImageWithType:
    content: Any
    type: str


def get_image_from_url(image_url: str, type="pil"):
    try:
        response = requests.get(image_url)
        response.raise_for_status()  # Check if the request was successful

        # Get content type from response or infer from URL
        content_type = response.headers.get("content-type") or mimetypes.guess_type(image_url)[0] or "image/webp"

        # Convert image to desired format
        if type == "b64":
            image_data = base64.b64encode(response.content).decode("utf-8")
        elif type == "pil":
            image_data = PIL.Image.open(BytesIO(response.content))
        else:
            raise ValueError(f"Invalid image type: {type}")

        return ImageWithType(content=image_data, type=content_type)
    except requests.exceptions.RequestException as e:
        logger.error(f"Failed to get image from URL {image_url}: {e}")
        return ImageWithType(content=None, type=None)


def commit_conversation_trace(
    session: list[ChatMessage],
    response: str | list[dict],
    tracer: dict,
    system_message: str | list[dict] = "",
    repo_path: str = "/tmp/promptrace",
) -> str:
    """
    Save trace of conversation step using git. Useful to visualize, compare and debug traces.
    Returns the path to the repository.
    """
    # Serialize session, system message and response to yaml
<<<<<<< HEAD
    system_message_yaml = json.dumps(system_message, ensure_ascii=False, sort_keys=False)
    response_yaml = json.dumps(response, ensure_ascii=False, sort_keys=False)
    formatted_session = [{"role": message.role, "content": message.content} for message in session]
    session_yaml = json.dumps(formatted_session, ensure_ascii=False, sort_keys=False)
    query = (
        json.dumps(session[-1].content, ensure_ascii=False, sort_keys=False).strip().removeprefix("'").removesuffix("'")
=======
    system_message_yaml = yaml.dump(system_message, allow_unicode=True, sort_keys=False, default_flow_style=False)
    response_yaml = yaml.dump(response, allow_unicode=True, sort_keys=False, default_flow_style=False)
    formatted_session = [{"role": message.role, "content": message.content} for message in session]
    session_yaml = yaml.dump(formatted_session, allow_unicode=True, sort_keys=False, default_flow_style=False)
    query = (
        yaml.dump(session[-1].content, allow_unicode=True, sort_keys=False, default_flow_style=False)
        .strip()
        .removeprefix("'")
        .removesuffix("'")
>>>>>>> 22f3ed3f
    )  # Extract serialized query from chat session

    # Extract chat metadata for session
    uid, cid, mid = tracer.get("uid", "main"), tracer.get("cid", "main"), tracer.get("mid")

    # Infer repository path from environment variable or provided path
    repo_path = os.getenv("PROMPTRACE_DIR", repo_path)

    try:
        # Prepare git repository
        os.makedirs(repo_path, exist_ok=True)
        repo = Repo.init(repo_path)

        # Remove post-commit hook if it exists
        hooks_dir = os.path.join(repo_path, ".git", "hooks")
        post_commit_hook = os.path.join(hooks_dir, "post-commit")
        if os.path.exists(post_commit_hook):
            os.remove(post_commit_hook)

        # Configure git user if not set
        if not repo.config_reader().has_option("user", "email"):
            repo.config_writer().set_value("user", "name", "Prompt Tracer").release()
            repo.config_writer().set_value("user", "email", "promptracer@khoj.dev").release()

        # Create an initial commit if the repository is newly created
        if not repo.head.is_valid():
            repo.index.commit("And then there was a trace")

        # Check out the initial commit
        initial_commit = repo.commit("HEAD~0")
        repo.head.reference = initial_commit
        repo.head.reset(index=True, working_tree=True)

        # Create or switch to user branch from initial commit
        user_branch = f"u_{uid}"
        if user_branch not in repo.branches:
            repo.create_head(user_branch)
        repo.heads[user_branch].checkout()

        # Create or switch to conversation branch from user branch
        conv_branch = f"c_{cid}"
        if conv_branch not in repo.branches:
            repo.create_head(conv_branch)
        repo.heads[conv_branch].checkout()

        # Create or switch to message branch from conversation branch
        msg_branch = f"m_{mid}" if mid else None
        if msg_branch and msg_branch not in repo.branches:
            repo.create_head(msg_branch)
        if msg_branch:
            repo.heads[msg_branch].checkout()

        # Include file with content to commit
        files_to_commit = {"query": session_yaml, "response": response_yaml, "system_prompt": system_message_yaml}

        # Write files and stage them
        for filename, content in files_to_commit.items():
            file_path = os.path.join(repo_path, filename)
            # Unescape special characters in content for better readability
            content = content.strip().replace("\\n", "\n").replace("\\t", "\t")
            with open(file_path, "w", encoding="utf-8") as f:
                f.write(content)
            repo.index.add([filename])

        # Create commit
        metadata_yaml = yaml.dump(tracer, allow_unicode=True, sort_keys=False, default_flow_style=False)
        commit_message = f"""
{query[:250]}

Response:
---
{response[:500]}...

Metadata
---
{metadata_yaml}
""".strip()

        repo.index.commit(commit_message)

        logger.debug(f"Saved conversation trace to repo at {repo_path}")
        return repo_path
    except Exception as e:
        logger.error(f"Failed to add conversation trace to repo: {str(e)}", exc_info=True)
        return None


def merge_message_into_conversation_trace(query: str, response: str, tracer: dict, repo_path="/tmp/promptrace") -> bool:
    """
    Merge the message branch into its parent conversation branch.

    Args:
        query: User query
        response: Assistant response
        tracer: Dictionary containing uid, cid and mid
        repo_path: Path to the git repository

    Returns:
        bool: True if merge was successful, False otherwise
    """
    try:
        # Extract branch names
        msg_branch = f"m_{tracer['mid']}"
        conv_branch = f"c_{tracer['cid']}"

        # Infer repository path from environment variable or provided path
        repo_path = os.getenv("PROMPTRACE_DIR", repo_path)
        repo = Repo(repo_path)

        # Checkout conversation branch
        repo.heads[conv_branch].checkout()

        # Create commit message
        metadata_yaml = yaml.dump(tracer, allow_unicode=True, sort_keys=False, default_flow_style=False)
        commit_message = f"""
{query[:250]}

Response:
---
{response[:500]}...

Metadata
---
{metadata_yaml}
""".strip()

        # Merge message branch into conversation branch
        repo.git.merge(msg_branch, no_ff=True, m=commit_message)

        # Delete message branch after merge
        repo.delete_head(msg_branch, force=True)

        logger.debug(f"Successfully merged {msg_branch} into {conv_branch}")
        return True
    except Exception as e:
        logger.error(f"Failed to merge message {msg_branch} into conversation {conv_branch}: {str(e)}", exc_info=True)
        return False<|MERGE_RESOLUTION|>--- conflicted
+++ resolved
@@ -22,7 +22,7 @@
 from llama_cpp.llama import Llama
 from transformers import AutoTokenizer
 
-from khoj.database.adapters import ConversationAdapters, ais_user_subscribed
+from khoj.database.adapters import ConversationAdapters
 from khoj.database.models import ChatModelOptions, ClientApplication, KhojUser
 from khoj.processor.conversation import prompts
 from khoj.processor.conversation.offline.utils import download_model, infer_max_tokens
@@ -136,15 +136,11 @@
     for chat in conversation_history.get("chat", [])[-n:]:
         if chat["by"] == "khoj" and chat["intent"].get("type") in ["remember", "reminder", "summarize"]:
             chat_history += f"User: {chat['intent']['query']}\n"
-<<<<<<< HEAD
 
             if chat["intent"].get("inferred-queries"):
                 chat_history += f'Khoj: {{"queries": {chat["intent"].get("inferred-queries")}}}\n'
 
             chat_history += f"{agent_name}: {chat['message']}\n\n"
-=======
-            chat_history += f"{agent_name}: {chat['message']}\n"
->>>>>>> 22f3ed3f
         elif chat["by"] == "khoj" and ("text-to-image" in chat["intent"].get("type")):
             chat_history += f"User: {chat['intent']['query']}\n"
             chat_history += f"{agent_name}: [generated image redacted for space]\n"
@@ -195,10 +191,7 @@
     MESSAGE = "message"
     REFERENCES = "references"
     STATUS = "status"
-<<<<<<< HEAD
     METADATA = "metadata"
-=======
->>>>>>> 22f3ed3f
 
 
 def message_to_log(
@@ -262,10 +255,7 @@
             "codeContext": code_results,
             "automationId": automation_id,
             "trainOfThought": train_of_thought,
-<<<<<<< HEAD
             "turnId": turn_id,
-=======
->>>>>>> 22f3ed3f
         },
         conversation_log=meta_log.get("chat", []),
         train_of_thought=train_of_thought,
@@ -467,14 +457,11 @@
     return response.strip().replace("\n", "").removeprefix("```json").removesuffix("```")
 
 
-<<<<<<< HEAD
-=======
 def clean_code_python(code: str):
     """Remove any markdown codeblock and newline formatting if present. Useful for non schema enforceable models"""
     return code.strip().removeprefix("```python").removesuffix("```")
 
 
->>>>>>> 22f3ed3f
 def defilter_query(query: str):
     """Remove any query filters in query"""
     defiltered_query = query
@@ -524,24 +511,12 @@
     Returns the path to the repository.
     """
     # Serialize session, system message and response to yaml
-<<<<<<< HEAD
     system_message_yaml = json.dumps(system_message, ensure_ascii=False, sort_keys=False)
     response_yaml = json.dumps(response, ensure_ascii=False, sort_keys=False)
     formatted_session = [{"role": message.role, "content": message.content} for message in session]
     session_yaml = json.dumps(formatted_session, ensure_ascii=False, sort_keys=False)
     query = (
         json.dumps(session[-1].content, ensure_ascii=False, sort_keys=False).strip().removeprefix("'").removesuffix("'")
-=======
-    system_message_yaml = yaml.dump(system_message, allow_unicode=True, sort_keys=False, default_flow_style=False)
-    response_yaml = yaml.dump(response, allow_unicode=True, sort_keys=False, default_flow_style=False)
-    formatted_session = [{"role": message.role, "content": message.content} for message in session]
-    session_yaml = yaml.dump(formatted_session, allow_unicode=True, sort_keys=False, default_flow_style=False)
-    query = (
-        yaml.dump(session[-1].content, allow_unicode=True, sort_keys=False, default_flow_style=False)
-        .strip()
-        .removeprefix("'")
-        .removesuffix("'")
->>>>>>> 22f3ed3f
     )  # Extract serialized query from chat session
 
     # Extract chat metadata for session
