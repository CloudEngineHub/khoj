<html>
    <head>
        <meta charset="utf-8">
        <meta name="viewport" content="width=device-width, initial-scale=1.0 maximum-scale=1.0">
        <title>Khoj - Chat</title>

        <link rel="icon" type="image/png" sizes="128x128" href="./assets/icons/favicon-128x128.png">
        <link rel="manifest" href="/static/khoj_chat.webmanifest">
        <link rel="stylesheet" href="./assets/khoj.css">
    </head>
    <script src="./utils.js"></script>

    <script>
        let chatOptions = [];
        function copyProgrammaticOutput(event) {
            // Remove the first 4 characters which are the "Copy" button
            const programmaticOutput = event.target.parentNode.textContent.trim().slice(4);
            navigator.clipboard.writeText(programmaticOutput).then(() => {
                console.log("Programmatic output copied to clipboard");
            }).catch((error) => {
                console.error("Error copying programmatic output to clipboard:", error);
            });
        }

        function formatDate(date) {
            // Format date in HH:MM, DD MMM YYYY format
            let time_string = date.toLocaleTimeString('en-IN', { hour: '2-digit', minute: '2-digit', hour12: false });
            let date_string = date.toLocaleString('en-IN', { year: 'numeric', month: 'short', day: '2-digit'}).replaceAll('-', ' ');
            return `${time_string}, ${date_string}`;
        }

        function generateReference(reference, index) {
            // Escape reference for HTML rendering
            let escaped_ref = reference.replaceAll('"', '&quot;');

            // Generate HTML for Chat Reference
            let short_ref = escaped_ref.slice(0, 100);
            short_ref = short_ref.length < escaped_ref.length ? short_ref + "..." : short_ref;
            let referenceButton = document.createElement('button');
            referenceButton.innerHTML = short_ref;
            referenceButton.id = `ref-${index}`;
            referenceButton.classList.add("reference-button");
            referenceButton.classList.add("collapsed");
            referenceButton.tabIndex = 0;

            // Add event listener to toggle full reference on click
            referenceButton.addEventListener('click', function() {
                console.log(`Toggling ref-${index}`)
                if (this.classList.contains("collapsed")) {
                    this.classList.remove("collapsed");
                    this.classList.add("expanded");
                    this.innerHTML = escaped_ref;
                } else {
                    this.classList.add("collapsed");
                    this.classList.remove("expanded");
                    this.innerHTML = short_ref;
                }
            });

            return referenceButton;
        }

        function generateOnlineReference(reference, index) {

            // Generate HTML for Chat Reference
            let title = reference.title;
            let link = reference.link;
            let snippet = reference.snippet;
            let question = reference.question;
            if (question) {
                question = `<b>Question:</b> ${question}<br><br>`;
            } else {
                question = "";
            }

            let linkElement = document.createElement('a');
            linkElement.setAttribute('href', link);
            linkElement.setAttribute('target', '_blank');
            linkElement.setAttribute('rel', 'noopener noreferrer');
            linkElement.classList.add("inline-chat-link");
            linkElement.classList.add("reference-link");
            linkElement.setAttribute('title', title);
            linkElement.innerHTML = title;

            let referenceButton = document.createElement('button');
            referenceButton.innerHTML = linkElement.outerHTML;
            referenceButton.id = `ref-${index}`;
            referenceButton.classList.add("reference-button");
            referenceButton.classList.add("collapsed");
            referenceButton.tabIndex = 0;

            // Add event listener to toggle full reference on click
            referenceButton.addEventListener('click', function() {
                console.log(`Toggling ref-${index}`)
                if (this.classList.contains("collapsed")) {
                    this.classList.remove("collapsed");
                    this.classList.add("expanded");
                    this.innerHTML = linkElement.outerHTML + `<br><br>${question + snippet}`;
                } else {
                    this.classList.add("collapsed");
                    this.classList.remove("expanded");
                    this.innerHTML = linkElement.outerHTML;
                }
            });

            return referenceButton;
        }

        function renderMessage(message, by, dt=null, annotations=null) {
            let message_time = formatDate(dt ?? new Date());
            let by_name =  by == "khoj" ? "🏮 Khoj" : "🤔 You";
            let formattedMessage = formatHTMLMessage(message);
            let chatBody = document.getElementById("chat-body");

            // Create a new div for the chat message
            let chatMessage = document.createElement('div');
            chatMessage.className = `chat-message ${by}`;
            chatMessage.dataset.meta = `${by_name} at ${message_time}`;

            // Create a new div for the chat message text and append it to the chat message
            let chatMessageText = document.createElement('div');
            chatMessageText.className = `chat-message-text ${by}`;
            let textNode = document.createTextNode(formattedMessage);
            chatMessageText.appendChild(textNode);
            chatMessage.appendChild(chatMessageText);

            // Append annotations div to the chat message
            if (annotations) {
                chatMessageText.appendChild(annotations);
            }

            // Append chat message div to chat body
            chatBody.appendChild(chatMessage);

            // Scroll to bottom of chat-body element
            chatBody.scrollTop = chatBody.scrollHeight;
        }

        function processOnlineReferences(referenceSection, onlineContext) {
            let numOnlineReferences = 0;
            for (let subquery in onlineContext) {
                let onlineReference = onlineContext[subquery];
                if (onlineReference.organic && onlineReference.organic.length > 0) {
                    numOnlineReferences += onlineReference.organic.length;
                    for (let index in onlineReference.organic) {
                        let reference = onlineReference.organic[index];
                        let polishedReference = generateOnlineReference(reference, index);
                        referenceSection.appendChild(polishedReference);
                    }
                }

                if (onlineReference.knowledgeGraph && onlineReference.knowledgeGraph.length > 0) {
                    numOnlineReferences += onlineReference.knowledgeGraph.length;
                    for (let index in onlineReference.knowledgeGraph) {
                        let reference = onlineReference.knowledgeGraph[index];
                        let polishedReference = generateOnlineReference(reference, index);
                        referenceSection.appendChild(polishedReference);
                    }
                }

                if (onlineReference.peopleAlsoAsk && onlineReference.peopleAlsoAsk.length > 0) {
                    numOnlineReferences += onlineReference.peopleAlsoAsk.length;
                    for (let index in onlineReference.peopleAlsoAsk) {
                        let reference = onlineReference.peopleAlsoAsk[index];
                        let polishedReference = generateOnlineReference(reference, index);
                        referenceSection.appendChild(polishedReference);
                    }
                }
            }

            return numOnlineReferences;
        }

        function renderMessageWithReference(message, by, context=null, dt=null, onlineContext=null) {
            if (context == null && onlineContext == null) {
                renderMessage(message, by, dt);
                return;
            }

            if ((context && context.length == 0) && (onlineContext == null || (onlineContext && Object.keys(onlineContext).length == 0))) {
                renderMessage(message, by, dt);
                return;
            }

            let references = document.createElement('div');

            let referenceExpandButton = document.createElement('button');
            referenceExpandButton.classList.add("reference-expand-button");
            let numReferences = 0;

            if (context) {
                numReferences += context.length;
            }

            references.appendChild(referenceExpandButton);

            let referenceSection = document.createElement('div');
            referenceSection.classList.add("reference-section");
            referenceSection.classList.add("collapsed");

            referenceExpandButton.addEventListener('click', function() {
                if (referenceSection.classList.contains("collapsed")) {
                    referenceSection.classList.remove("collapsed");
                    referenceSection.classList.add("expanded");
                } else {
                    referenceSection.classList.add("collapsed");
                    referenceSection.classList.remove("expanded");
                }
            });

            references.classList.add("references");
            if (context) {
                for (let index in context) {
                    let reference = context[index];
                    let polishedReference = generateReference(reference, index);
                    referenceSection.appendChild(polishedReference);
                }
            }

            if (onlineContext) {
                numReferences += processOnlineReferences(referenceSection, onlineContext);
            }

            let expandButtonText = numReferences == 1 ? "1 reference" : `${numReferences} references`;
            referenceExpandButton.innerHTML = expandButtonText;

            references.appendChild(referenceSection);

            renderMessage(message, by, dt, references);
        }

        function formatHTMLMessage(htmlMessage) {
            // Replace any ``` with <div class="programmatic-output">
            let newHTML = htmlMessage.replace(/```([\s\S]*?)```/g, '<div class="programmatic-output"><button class="copy-button" onclick="copyProgrammaticOutput(event)">Copy</button>$1</div>');
            // Replace any ** with <b> and __ with <u>
            newHTML = newHTML.replace(/\*\*([\s\S]*?)\*\*/g, '<b>$1</b>');
            newHTML = newHTML.replace(/__([\s\S]*?)__/g, '<u>$1</u>');
            // Remove any text between <s>[INST] and </s> tags. These are spurious instructions for the AI chat model.
            newHTML = newHTML.replace(/<s>\[INST\].+(<\/s>)?/g, '');
            // For any text that has single backticks, replace them with <code> tags
            newHTML = newHTML.replace(/`([^`]+)`/g, '<code class="chat-response">$1</code>');
            return newHTML;
        }

        async function chat() {
            // Extract required fields for search from form
            let query = document.getElementById("chat-input").value.trim();
            let resultsCount = localStorage.getItem("khojResultsCount") || 5;
            console.log(`Query: ${query}`);

            // Short circuit on empty query
            if (query.length === 0)
                return;

            // Add message by user to chat body
            renderMessage(query, "you");
            document.getElementById("chat-input").value = "";
            autoResize();
            document.getElementById("chat-input").setAttribute("disabled", "disabled");

            let hostURL = await window.hostURLAPI.getURL();

            // Generate backend API URL to execute query
            let url = `${hostURL}/api/chat?q=${encodeURIComponent(query)}&n=${resultsCount}&client=web&stream=true`;
            const khojToken = await window.tokenAPI.getToken();
            const headers = { 'Authorization': `Bearer ${khojToken}` };

            let chat_body = document.getElementById("chat-body");
            let new_response = document.createElement("div");
            new_response.classList.add("chat-message", "khoj");
            new_response.attributes["data-meta"] = "🏮 Khoj at " + formatDate(new Date());
            chat_body.appendChild(new_response);

            let newResponseText = document.createElement("div");
            newResponseText.classList.add("chat-message-text", "khoj");
            new_response.appendChild(newResponseText);

            // Temporary status message to indicate that Khoj is thinking
            let loadingSpinner = document.createElement("div");
            loadingSpinner.classList.add("spinner");
            newResponseText.appendChild(loadingSpinner);
            document.getElementById("chat-body").scrollTop = document.getElementById("chat-body").scrollHeight;

            let chatTooltip = document.getElementById("chat-tooltip");
            chatTooltip.style.display = "none";

            let chatInput = document.getElementById("chat-input");
            chatInput.classList.remove("option-enabled");

            // Call specified Khoj API which returns a streamed response of type text/plain
            fetch(url, { headers })
            .then(response => {
                    const reader = response.body.getReader();
                    const decoder = new TextDecoder();
                    let rawResponse = "";
                    let references = null;

                    function readStream() {
                        reader.read().then(({ done, value }) => {
                            if (done) {
                                // Append any references after all the data has been streamed
                                newResponseText.appendChild(references);
                                document.getElementById("chat-body").scrollTop = document.getElementById("chat-body").scrollHeight;
                                return;
                            }

                            // Decode message chunk from stream
                            const chunk = decoder.decode(value, { stream: true });

                            if (chunk.includes("### compiled references:")) {
                                const additionalResponse = chunk.split("### compiled references:")[0];
                                rawResponse += additionalResponse;
                                newResponseText.innerHTML = "";
                                newResponseText.appendChild(formatHTMLMessage(rawResponse));

                                const rawReference = chunk.split("### compiled references:")[1];
                                const rawReferenceAsJson = JSON.parse(rawReference);
                                references = document.createElement('div');
                                references.classList.add("references");

                                let referenceExpandButton = document.createElement('button');
                                referenceExpandButton.classList.add("reference-expand-button");


                                let referenceSection = document.createElement('div');
                                referenceSection.classList.add("reference-section");
                                referenceSection.classList.add("collapsed");

                                let numReferences = 0;

                                // If rawReferenceAsJson is a list, then count the length
                                if (Array.isArray(rawReferenceAsJson)) {
                                    numReferences = rawReferenceAsJson.length;

                                    rawReferenceAsJson.forEach((reference, index) => {
                                    let polishedReference = generateReference(reference, index);
                                    referenceSection.appendChild(polishedReference);
                                });
                                } else {
                                    numReferences += processOnlineReferences(referenceSection, rawReferenceAsJson);
                                }

                                references.appendChild(referenceExpandButton);

                                referenceExpandButton.addEventListener('click', function() {
                                    if (referenceSection.classList.contains("collapsed")) {
                                        referenceSection.classList.remove("collapsed");
                                        referenceSection.classList.add("expanded");
                                    } else {
                                        referenceSection.classList.add("collapsed");
                                        referenceSection.classList.remove("expanded");
                                    }
                                });

                                let expandButtonText = numReferences == 1 ? "1 reference" : `${numReferences} references`;
                                referenceExpandButton.innerHTML = expandButtonText;
                                references.appendChild(referenceSection);
                                readStream();
                            } else {
                                // Display response from Khoj
                                if (newResponseText.getElementsByClassName("spinner").length > 0) {
                                    newResponseText.removeChild(loadingSpinner);
                                }
<<<<<<< HEAD
                                // Try to parse the chunk as a JSON object. It will be a JSON object if there is an error.
                                if (chunk.startsWith("{") && chunk.endsWith("}")) {
                                    try {
                                        const responseAsJson = JSON.parse(chunk);
                                        if (responseAsJson.detail) {
                                            newResponseText.innerHTML += responseAsJson.detail;
                                        }
                                    } catch (error) {
                                        // If the chunk is not a JSON object, just display it as is
                                        newResponseText.innerHTML += chunk;
                                    }
                                } else {
                                    // If the chunk is not a JSON object, just display it as is
                                    newResponseText.innerHTML += chunk;
                                    readStream();
                                }
=======

                                rawResponse += chunk;
                                newResponseText.innerHTML = "";
                                newResponseText.appendChild(formatHTMLMessage(rawResponse));

                                readStream();
>>>>>>> 239b31bc
                            }

                            // Scroll to bottom of chat window as chat response is streamed
                            document.getElementById("chat-body").scrollTop = document.getElementById("chat-body").scrollHeight;
                        });
                    }
                    readStream();
                    document.getElementById("chat-input").removeAttribute("disabled");
                });
        }

        function incrementalChat(event) {
            if (!event.shiftKey && event.key === 'Enter') {
                event.preventDefault();
                chat();
            }
        }

        function onChatInput() {
            let chatInput = document.getElementById("chat-input");
            chatInput.value = chatInput.value.trimStart();

            let questionStarterSuggestions = document.getElementById("question-starters");
            questionStarterSuggestions.style.display = "none";

            if (chatInput.value.startsWith("/") && chatInput.value.split(" ").length === 1) {
                let chatTooltip = document.getElementById("chat-tooltip");
                chatTooltip.style.display = "block";
                let helpText = "<div>";
                const command = chatInput.value.split(" ")[0].substring(1);
                for (let key in chatOptions) {
                    if (!!!command || key.startsWith(command)) {
                        helpText += "<b>/" + key + "</b>: " + chatOptions[key] + "<br>";
                    }
                }
                chatTooltip.innerHTML = helpText;
            } else if (chatInput.value.startsWith("/")) {
                const firstWord = chatInput.value.split(" ")[0];
                if (firstWord.substring(1) in chatOptions) {
                    chatInput.classList.add("option-enabled");
                } else {
                    chatInput.classList.remove("option-enabled");
                }
                let chatTooltip = document.getElementById("chat-tooltip");
                chatTooltip.style.display = "none";
            } else {
                let chatTooltip = document.getElementById("chat-tooltip");
                chatTooltip.style.display = "none";
                chatInput.classList.remove("option-enabled");
            }

            autoResize();
        }

        function autoResize() {
            const textarea = document.getElementById('chat-input');
            const scrollTop = textarea.scrollTop;
            textarea.style.height = '0';
            const scrollHeight = textarea.scrollHeight;
            textarea.style.height = Math.min(scrollHeight, 200) + 'px';
            textarea.scrollTop = scrollTop;
            document.getElementById("chat-body").scrollTop = document.getElementById("chat-body").scrollHeight;
        }

        window.addEventListener('load', async() => {
            await loadChat();
        });

        async function loadChat() {
            const hostURL = await window.hostURLAPI.getURL();
            const khojToken = await window.tokenAPI.getToken();
            const headers = { 'Authorization': `Bearer ${khojToken}` };

            fetch(`${hostURL}/api/chat/history?client=desktop`, { headers })
                .then(response => response.json())
                .then(data => {
                    if (data.detail) {
                        // If the server returns a 500 error with detail, render a setup hint.
                        first_run_message = `Hi 👋🏾, to get started:
                        <ol>
                            <li>Generate an API token in the <a class='inline-chat-link' href="#" onclick="window.navigateAPI.navigateToWebSettings()">Khoj Web settings</a></li>
                            <li>Paste it into the API Key field in the <a class='inline-chat-link' href="#" onclick="window.navigateAPI.navigateToSettings()">Khoj Desktop settings</a></li>
                        </ol>`
                        .trim()
                        .replace(/(\r\n|\n|\r)/gm, "");

                        renderMessage(first_run_message, "khoj");

                        // Disable chat input field and update placeholder text
                        document.getElementById("chat-input").setAttribute("disabled", "disabled");
                        document.getElementById("chat-input").setAttribute("placeholder", "Configure Khoj to enable chat");
                    } else {
                        // Set welcome message on load
                        renderMessage("Hey 👋🏾, what's up?", "khoj");
                    }
                    return data.response;
                })
                .then(response => {
                    // Render conversation history, if any
                    response.forEach(chat_log => {
                        renderMessageWithReference(chat_log.message, chat_log.by, chat_log.context, new Date(chat_log.created), chat_log.onlineContext);
                    });
                })
                .catch(err => {
                    return;
                });

            fetch(`${hostURL}/api/chat/starters?client=desktop`, { headers })
                .then(response => response.json())
                .then(data => {
                    // Render chat options, if any
                    if (data) {
                        let questionStarterSuggestions = document.getElementById("question-starters");
                        for (let index in data) {
                            let questionStarter = data[index];
                            let questionStarterButton = document.createElement('button');
                            questionStarterButton.innerHTML = questionStarter;
                            questionStarterButton.classList.add("question-starter");
                            questionStarterButton.addEventListener('click', function() {
                                questionStarterSuggestions.style.display = "none";
                                document.getElementById("chat-input").value = questionStarter;
                                chat();
                            });
                            questionStarterSuggestions.appendChild(questionStarterButton);
                        }
                        questionStarterSuggestions.style.display = "grid";
                    }
                })
                .catch(err => {
                    return;
                });

            fetch(`${hostURL}/api/chat/options`, { headers })
                .then(response => response.json())
                .then(data => {
                    // Render chat options, if any
                    if (data) {
                        chatOptions = data;
                    }
                })
                .catch(err => {
                    return;
                });

            // Fill query field with value passed in URL query parameters, if any.
            var query_via_url = new URLSearchParams(window.location.search).get("q");
            if (query_via_url) {
                document.getElementById("chat-input").value = query_via_url;
                chat();
            }
        }

        function flashStatusInChatInput(message) {
            // Get chat input element and original placeholder
            let chatInput = document.getElementById("chat-input");
            let originalPlaceholder = chatInput.placeholder;
            // Set placeholder to message
            chatInput.placeholder = message;
            // Reset placeholder after 2 seconds
            setTimeout(() => {
                chatInput.placeholder = originalPlaceholder;
            }, 2000);
        }

        async function clearConversationHistory() {
            let chatInput = document.getElementById("chat-input");
            let originalPlaceholder = chatInput.placeholder;
            let chatBody = document.getElementById("chat-body");

            const hostURL = await window.hostURLAPI.getURL();
            const khojToken = await window.tokenAPI.getToken();
            const headers = { 'Authorization': `Bearer ${khojToken}` };

            fetch(`${hostURL}/api/chat/history?client=desktop`, { method: "DELETE", headers })
                .then(response => response.ok ? response.json() : Promise.reject(response))
                .then(data => {
                    chatBody.innerHTML = "";
                    loadChat();
                    flashStatusInChatInput("🗑 Cleared conversation history");
                })
                .catch(err => {
                    flashStatusInChatInput("⛔️ Failed to clear conversation history");
                })
        }

        let mediaRecorder;
        async function speechToText() {
            const speakButtonImg = document.getElementById('speak-button-img');
            const chatInput = document.getElementById('chat-input');

            const hostURL = await window.hostURLAPI.getURL();
            let url = `${hostURL}/api/transcribe?client=desktop`;
            const khojToken = await window.tokenAPI.getToken();
            const headers = { 'Authorization': `Bearer ${khojToken}` };

            const sendToServer = (audioBlob) => {
                const formData = new FormData();
                formData.append('file', audioBlob);

                fetch(url, { method: 'POST', body: formData, headers})
                    .then(response => response.ok ? response.json() : Promise.reject(response))
                    .then(data => { chatInput.value += data.text; })
                    .catch(err => {
                        err.status == 422
                        ? flashStatusInChatInput("⛔️ Configure speech-to-text model on server.")
                        : flashStatusInChatInput("⛔️ Failed to transcribe audio")
                    });
            };

            const handleRecording = (stream) => {
                const audioChunks = [];
                const recordingConfig = { mimeType: 'audio/webm' };
                mediaRecorder = new MediaRecorder(stream, recordingConfig);

                mediaRecorder.addEventListener("dataavailable", function(event) {
                    if (event.data.size > 0) audioChunks.push(event.data);
                });

                mediaRecorder.addEventListener("stop", function() {
                    const audioBlob = new Blob(audioChunks, { type: 'audio/webm' });
                    sendToServer(audioBlob);
                });

                mediaRecorder.start();
                speakButtonImg.src = './assets/icons/stop-solid.svg';
                speakButtonImg.alt = 'Stop Transcription';
            };

            // Toggle recording
            if (!mediaRecorder || mediaRecorder.state === 'inactive') {
                navigator.mediaDevices
                .getUserMedia({ audio: true })
                .then(handleRecording)
                .catch((e) => {
                    flashStatusInChatInput("⛔️ Failed to access microphone");
                });
            } else if (mediaRecorder.state === 'recording') {
                mediaRecorder.stop();
                speakButtonImg.src = './assets/icons/microphone-solid.svg';
                speakButtonImg.alt = 'Transcribe';
            }
        }

    </script>
    <body>
        <div id="khoj-empty-container" class="khoj-empty-container">
        </div>

        <!--Add Header Logo and Nav Pane-->
        <div class="khoj-header">
            <a class="khoj-logo" href="/">
                <img class="khoj-logo" src="./assets/icons/khoj-logo-sideways-500.png" alt="Khoj"></img>
            </a>
            <nav class="khoj-nav">
                <a class="khoj-nav khoj-nav-selected" href="./chat.html">💬 Chat</a>
                <a class="khoj-nav" href="./search.html">🔎 Search</a>
                <a class="khoj-nav" href="./config.html">⚙️ Settings</a>
            </nav>
        </div>

        <!-- Chat Body -->
        <div id="chat-body"></div>

        <!-- Chat Suggestions -->
        <div id="question-starters" style="display: none;"></div>

        <!-- Chat Footer -->
        <div id="chat-footer">
            <div id="chat-tooltip" style="display: none;"></div>
            <div id="input-row">
                <textarea id="chat-input" class="option" oninput="onChatInput()" onkeydown=incrementalChat(event) autofocus="autofocus" placeholder="Type / to see a list of commands, or just type your questions and hit enter."></textarea>
                <button id="speak-button" class="input-row-button" onclick="speechToText()">
                    <img id="speak-button-img" class="input-row-button-img" src="./assets/icons/microphone-solid.svg" alt="Transcribe"></img>
                </button>
                <button id="clear-chat" class="input-row-button" onclick="clearConversationHistory()">
                    <img class="input-row-button-img" src="./assets/icons/trash-solid.svg" alt="Clear Chat History"></img>
                </button>
            </div>
        </div>
    </body>

    <style>
        html, body {
            height: 100%;
            width: 100%;
            padding: 0px;
            margin: 0px;
        }
        body {
            display: grid;
            background: var(--background-color);
            color: var(--main-text-color);
            text-align: center;
            font-family: roboto, karma, segoe ui, sans-serif;
            font-size: small;
            font-weight: 300;
            line-height: 1.5em;
        }
        body > * {
            padding: 10px;
            margin: 10px;
        }
        #chat-body {
            font-size: small;
            margin: 0px;
            line-height: 20px;
            overflow-y: scroll; /* Make chat body scroll to see history */
        }
        /* add chat metatdata to bottom of bubble */
        .chat-message::after {
            content: attr(data-meta);
            display: block;
            font-size: x-small;
            color: #475569;
            margin: -8px 4px 0 -5px;
        }
        /* move message by khoj to left */
        .chat-message.khoj {
            margin-left: auto;
            text-align: left;
        }
        /* move message by you to right */
        .chat-message.you {
            margin-right: auto;
            text-align: right;
        }
        /* basic style chat message text */
        .chat-message-text {
            margin: 10px;
            border-radius: 10px;
            padding: 10px;
            position: relative;
            display: inline-block;
            max-width: 80%;
            text-align: left;
        }
        /* color chat bubble by khoj blue */
        .chat-message-text.khoj {
            color: var(--primary-inverse);
            background: var(--primary);
            margin-left: auto;
        }
        /* Spinner symbol when the chat message is loading */
        .spinner {
            border: 4px solid #f3f3f3;
            border-top: 4px solid var(--primary-inverse);
            border-radius: 50%;
            width: 12px;
            height: 12px;
            animation: spin 2s linear infinite;
            margin: 0px 0px 0px 10px;
            display: inline-block;
        }
        @keyframes spin {
            0% { transform: rotate(0deg); }
            100% { transform: rotate(360deg); }
        }
        /* add left protrusion to khoj chat bubble */
        .chat-message-text.khoj:after {
            content: '';
            position: absolute;
            bottom: -2px;
            left: -7px;
            border: 10px solid transparent;
            border-top-color: var(--primary);
            border-bottom: 0;
            transform: rotate(-60deg);
        }
        /* color chat bubble by you dark grey */
        .chat-message-text.you {
            color: #f8fafc;
            background: #475569;
            margin-right: auto;
        }
        /* add right protrusion to you chat bubble */
        .chat-message-text.you:after {
            content: '';
            position: absolute;
            top: 91%;
            right: -2px;
            border: 10px solid transparent;
            border-left-color: #475569;
            border-right: 0;
            margin-top: -10px;
            transform: rotate(-60deg)
        }

        #chat-footer {
            padding: 0;
            margin: 8px;
            display: grid;
            grid-template-columns: minmax(70px, 100%);
            grid-column-gap: 10px;
            grid-row-gap: 10px;
        }
        #input-row {
            display: grid;
            grid-template-columns: auto 32px 32px;
            grid-column-gap: 10px;
            grid-row-gap: 10px;
            background: #f9fafc
        }
        .option:hover {
            box-shadow: 0 0 11px #aaa;
        }
        #chat-input {
            font-family: roboto, karma, segoe ui, sans-serif;
            font-size: small;
            height: 54px;
            resize: none;
            overflow-y: hidden;
            max-height: 200px;
            box-sizing: border-box;
            padding: 15px;
            line-height: 1.5em;
            margin: 0;
        }
        #chat-input:focus {
            outline: none !important;
        }
        .input-row-button {
            background: var(--background-color);
            border: none;
            border-radius: 5px;
            padding: 5px;
            font-size: 14px;
            font-weight: 300;
            line-height: 1.5em;
            cursor: pointer;
            transition: background 0.3s ease-in-out;
        }
        .input-row-button:hover {
            background: var(--primary-hover);
        }
        .input-row-button:active {
            background: var(--primary-active);
        }
        .input-row-button-img {
            width: 24px;
        }

        .option-enabled {
            box-shadow: 0 0 12px rgb(119, 156, 46);
        }

        div.collapsed {
            display: none;
        }

        div.expanded {
            display: block;
        }

        div.reference {
            display: grid;
            grid-template-rows: auto;
            grid-auto-flow: row;
            grid-column-gap: 10px;
            grid-row-gap: 10px;
            margin: 10px;
        }

        div.expanded.reference-section {
            display: grid;
            grid-template-rows: auto;
            grid-auto-flow: row;
            grid-column-gap: 10px;
            grid-row-gap: 10px;
            margin: 10px;
        }

        div#question-starters {
            grid-template-columns: repeat(auto-fit, minmax(100px, 1fr));
            grid-column-gap: 8px;
        }

        button.question-starter {
            background: var(--background-color);
            color: var(--main-text-color);
            border: 1px solid var(--main-text-color);
            border-radius: 5px;
            padding: 5px;
            font-size: 14px;
            font-weight: 300;
            line-height: 1.5em;
            cursor: pointer;
            transition: background 0.2s ease-in-out;
            text-align: left;
            max-height: 75px;
            transition: max-height 0.3s ease-in-out;
            overflow: hidden;
        }

        code.chat-response {
            background: var(--primary-hover);
            color: var(--primary-inverse);
            border-radius: 5px;
            padding: 5px;
            font-size: 14px;
            font-weight: 300;
            line-height: 1.5em;
        }

        button.reference-button {
            background: var(--background-color);
            color: var(--main-text-color);
            border: 1px solid var(--main-text-color);
            border-radius: 5px;
            padding: 5px;
            font-size: 14px;
            font-weight: 300;
            line-height: 1.5em;
            cursor: pointer;
            transition: background 0.2s ease-in-out;
            text-align: left;
            max-height: 75px;
            transition: max-height 0.3s ease-in-out;
            overflow: hidden;
        }
        button.reference-button.expanded {
            max-height: none;
        }

        button.reference-button::before {
            content: "▶";
            margin-right: 5px;
            display: inline-block;
            transition: transform 0.3s ease-in-out;
        }

        button.reference-button:active:before,
        button.reference-button[aria-expanded="true"]::before {
            transform: rotate(90deg);
        }

        button.reference-expand-button {
            background: var(--background-color);
            color: var(--main-text-color);
            border: 1px dotted var(--main-text-color);
            border-radius: 5px;
            padding: 5px;
            font-size: 14px;
            font-weight: 300;
            line-height: 1.5em;
            cursor: pointer;
            transition: background 0.4s ease-in-out;
            text-align: left;
        }

        button.reference-expand-button:hover {
            background: var(--primary-hover);
        }


        .option-enabled:focus {
            outline: none !important;
            border:1px solid #475569;
            box-shadow: 0 0 16px var(--primary);
        }

        a.inline-chat-link {
            color: #475569;
            text-decoration: none;
            border-bottom: 1px dotted #475569;
        }

        div.khoj-empty-container {
            padding: 0;
            margin: 0;
        }

        @media (pointer: coarse), (hover: none) {
            abbr[title] {
                position: relative;
                padding-left: 4px;  /* space references out to ease tapping */
            }
            abbr[title]:focus:after {
                content: attr(title);

                /* position tooltip */
                position: absolute;
                left: 16px;  /* open tooltip to right of ref link, instead of on top of it */
                width: auto;
                z-index: 1;  /* show tooltip above chat messages */

                /* style tooltip */
                background-color: #aaa;
                color: #f8fafc;
                border-radius: 2px;
                box-shadow: 1px 1px 4px 0 rgba(0, 0, 0, 0.4);
                font-size small;
                padding: 2px 4px;
            }
        }
        @media only screen and (max-width: 600px) {
            body {
                grid-template-columns: 1fr;
                grid-template-rows: auto auto minmax(80px, 100%) auto;
            }
            body > * {
                grid-column: 1;
            }
            #chat-footer {
                padding: 0;
                margin: 4px;
                grid-template-columns: auto;
            }
        }
        @media only screen and (min-width: 600px) {
            body {
                grid-template-columns: auto min(70vw, 100%) auto;
                grid-template-rows: auto auto minmax(80px, 100%) auto;
            }
            body > * {
                grid-column: 2;
            }
        }

        div#chat-tooltip {
            text-align: left;
            font-size: medium;
        }

        @keyframes gradient {
            0% {
                background-position: 0% 50%;
            }
            50% {
                background-position: 100% 50%;
            }
            100% {
                background-position: 0% 50%;
            }
        }

        a.khoj-logo {
            text-align: center;
        }

        div.programmatic-output {
            background-color: #f5f5f5;
            border: 1px solid #ddd;
            border-radius: 3px;
            box-shadow: 0 1px 1px rgba(0, 0, 0, 0.05);
            color: #333;
            font-family: monospace;
            font-size: small;
            line-height: 1.5;
            margin: 10px 0;
            overflow-x: auto;
            padding: 10px;
            white-space: pre-wrap;
        }
    </style>
</html><|MERGE_RESOLUTION|>--- conflicted
+++ resolved
@@ -361,7 +361,6 @@
                                 if (newResponseText.getElementsByClassName("spinner").length > 0) {
                                     newResponseText.removeChild(loadingSpinner);
                                 }
-<<<<<<< HEAD
                                 // Try to parse the chunk as a JSON object. It will be a JSON object if there is an error.
                                 if (chunk.startsWith("{") && chunk.endsWith("}")) {
                                     try {
@@ -375,17 +374,12 @@
                                     }
                                 } else {
                                     // If the chunk is not a JSON object, just display it as is
-                                    newResponseText.innerHTML += chunk;
+                                    rawResponse += chunk;
+                                    newResponseText.innerHTML = "";
+                                    newResponseText.appendChild(formatHTMLMessage(rawResponse));
+
                                     readStream();
                                 }
-=======
-
-                                rawResponse += chunk;
-                                newResponseText.innerHTML = "";
-                                newResponseText.appendChild(formatHTMLMessage(rawResponse));
-
-                                readStream();
->>>>>>> 239b31bc
                             }
 
                             // Scroll to bottom of chat window as chat response is streamed
